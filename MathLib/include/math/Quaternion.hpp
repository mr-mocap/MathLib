--- conflicted
+++ resolved
@@ -85,7 +85,6 @@
                            sin_v * j(),
                            sin_v * k() } * e_to_the_x;
     }
-
 
     T    normSquared() const { return accumulate(*this * conjugate()); }
     T    norm() const { return std::sqrt( normSquared() ); }
@@ -524,7 +523,6 @@
     return T{input.real() + input.i() + input.j() + input.k()};
 }
 
-<<<<<<< HEAD
 template <class T>
 constexpr Quaternion<T> slerp(const Quaternion<T> &begin, const Quaternion<T> &end, const T percent)
 {
@@ -537,10 +535,6 @@
  *
  *  Type Aliases
  *  
-=======
-/** @name Type Aliases
- * 
->>>>>>> e2666403
  *  @{
  */
 using Quaternionf = Quaternion<float>;
