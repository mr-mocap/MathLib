#pragma once

#include "math/ApproximatelyEqualTo.hpp"

/** @file
 *  
 *  Contains the definition of 2D and 3D vector classes
 *
 *  @hideincludegraph
 */


/** A simple 2D vector class
 *
 *  @headerfile "math/Vector.hpp"
 * 
 */
template <class Type = float>
struct Vector2D
{
    /** @name Constants
     *  @{
     */
    static constexpr Vector2D<Type> unit_x() { return Vector2D{ Type{1}, Type{0} }; }
    static constexpr Vector2D<Type> unit_y() { return Vector2D{ Type{0}, Type{1} }; }

    constexpr static Vector2D<Type> zero() { return Vector2D{}; }
    /// @}

    constexpr Type normSquared() const { return (x * x) + (y * y); }
    constexpr Type norm() const { return std::sqrt( normSquared() ); }

    constexpr Type magnitudeSquared() const { return normSquared(); }
    constexpr Type magnitude() const { return norm(); }

    Type x{};
    Type y{};
};

/** @name Operators
 *  @{
 */
/** Defines equality of two Vector2D objects
 *  
 *  @note Uses approximately_equal_to under-the-hood
 *  
 *  @see approximately_equal_to
 * 
 *  @relates Vector2D
 */
template <class Type>
bool operator ==(const Vector2D<Type> &left, const Vector2D<Type> &right)
{
    return approximately_equal_to(left.x, right.x) && approximately_equal_to(left.y, right.y);
}

/** Defines inequality of two Vector2D objects
 *  
 *  @note Uses approximately_equal_to under-the-hood
 *  
 *  @see approximately_equal_to
 * 
 *  @relates Vector2D
 */
template <class Type>
bool operator !=(const Vector2D<Type> &left, const Vector2D<Type> &right)
{
    return !(left == right);
}

/** Defines addition of two Vector2D objects
 * 
 *  @relates Vector2D
 */
template <class Type>
Vector2D<Type> operator +(const Vector2D<Type> &left, const Vector2D<Type> &right)
{
    return Vector2D<Type>{ left.x + right.x, left.y + right.y };
}

/** Defines subtraction of two Vector2D objects
 * 
 *  @relates Vector2D
 */
template <class Type>
Vector2D<Type> operator -(const Vector2D<Type> &left, const Vector2D<Type> &right)
{
    return Vector2D<Type>{ left.x - right.x, left.y - right.y };
}

/** Defines multiplication of two Vector2D objects
 * 
 *  @relates Vector2D
 */
template <class Type>
Vector2D<Type> operator *(const Vector2D<Type> &left, const Vector2D<Type> &right)
{
    return Vector2D<Type>{ left.x * right.x, left.y * right.y };
}

/** Defines division of two Vector2D objects
 * 
 *  @relates Vector2D
 */
template <class Type>
Vector2D<Type> operator /(const Vector2D<Type> &left, const Vector2D<Type> &right)
{
    return Vector2D<Type>{ left.x / right.x, left.y / right.y };
}
/// @}

<<<<<<< HEAD
/** Sums up the components of @p input
 *  
 *  @input The Vector2D to operate on
 */
template <class T>
constexpr T accumulate(const Vector2D<T> &input)
{
    return T{input.x + input.y};
}

/** Calculate the dot product of two Vector2D objects
 *
 *  @param left  The first vector
 *  @param right The second vector
 */
template <class T>
constexpr T dot(const Vector2D<T> &left, const Vector2D<T> &right)
{
    return (left.x * right.x) + (left.y * right.y);
=======
/** Calculates the dot-product of two Vector2D objects
 *  
 *  @return The dot-product of the two inputs
 *  
 *  @relates Vector2D
 */
template<class T>
constexpr T dot(const Vector2D<T> &left, const Vector2D<T> &right)
{
    return left.x * right.x +
           left.y * right.y;
}

/** Sums up the components of @p input
 *  
 *  @param input The Vector2D to operate on
 * 
 *  @return The sum of all the components
 * 
 *  @relates Vector2D
 */
template <class T>
constexpr T accumulate(const Vector2D<T> &input)
{
    return input.x + input.y;
>>>>>>> e2666403
}

/** A simple 3D vector class
 *
 *  @headerfile "math/Vector.hpp"
 * 
 */
template <class Type = float>
struct Vector3D
{
    /** @name Constants
     *  @{
     */
    static constexpr Vector3D<Type> unit_x() { return Vector3D{ Type{1}, Type{0}, Type{0} }; }
    static constexpr Vector3D<Type> unit_y() { return Vector3D{ Type{0}, Type{1}, Type{0} }; }
    static constexpr Vector3D<Type> unit_z() { return Vector3D{ Type{0}, Type{0}, Type{1} }; }

    constexpr static Vector3D<Type> zero() { return Vector3D{}; }
    /// @}

    constexpr Type normSquared() const { return (x * x) + (y * y) + (z * z); }
    constexpr Type norm() const { return std::sqrt( normSquared() ); }

    constexpr Type magnitudeSquared() const { return normSquared(); }
    constexpr Type magnitude() const { return norm(); }


    Type x{};
    Type y{};
    Type z{};
};

/** @name Operators
 *  @{
 */
/** Defines equality of two Vector3D objects
 *  
 *  @note Uses approximately_equal_to under-the-hood
 *  
 *  @see approximately_equal_to
 * 
 *  @relates Vector3D
 */
template <class Type>
bool operator ==(const Vector3D<Type> &left, const Vector3D<Type> &right)
{
    return approximately_equal_to(left.x, right.x) &&
           approximately_equal_to(left.y, right.y) &&
           approximately_equal_to(left.z, right.z);
}

/** Defines inequality of two Vector3D objects
 *  
 *  @note Uses approximately_equal_to under-the-hood
 *  
 *  @see approximately_equal_to
 * 
 *  @relates Vector3D
 */
template <class Type>
bool operator !=(const Vector3D<Type> &left, const Vector3D<Type> &right)
{
    return !(left == right);
}

/** Defines addition of two Vector3D objects
 * 
 *  @relates Vector3D
 */
template <class Type>
Vector3D<Type> operator +(const Vector3D<Type> &left, const Vector3D<Type> &right)
{
    return Vector3D<Type>{ left.x + right.x, left.y + right.y, left.z + right.z };
}

/** Defines subtraction of two Vector3D objects
 * 
 *  @relates Vector3D
 */
template <class Type>
Vector3D<Type> operator -(const Vector3D<Type> &left, const Vector3D<Type> &right)
{
    return Vector3D<Type>{ left.x - right.x, left.y - right.y, left.z - right.z };
}

/** Defines multiplication of two Vector3D objects
 * 
 *  @relates Vector3D
 */
template <class Type>
Vector3D<Type> operator *(const Vector3D<Type> &left, const Vector3D<Type> &right)
{
    return Vector3D<Type>{ left.x * right.x, left.y * right.y, left.z * right.z };
}

/** Defines division of two Vector3D objects
 * 
 *  @relates Vector3D
 */
template <class Type>
Vector3D<Type> operator /(const Vector3D<Type> &left, const Vector3D<Type> &right)
{
    return Vector3D<Type>{ left.x / right.x, left.y / right.y, left.z / right.z };
}
/// @}

<<<<<<< HEAD
/** Sums up the components of @p input
 *  
 *  @input The Vector3D to operate on
 */
template <class T>
constexpr T accumulate(const Vector3D<T> &input)
{
    return T{input.x + input.y + input.z};
}

/** Calculate the dot product of two Vector3D objects
 *
 *  @param left  The first vector
 *  @param right The second vector
 */
template <class T>
constexpr T dot(const Vector3D<T> &left, const Vector3D<T> &right)
{
    (left.x * right.x) + (left.y + right.y) + (left.z * right.z);
}

=======
/** Calculates the dot-product of two Vector3D objects
 *  
 *  @return The dot-product of the two inputs
 *  
 *  @relates Vector3D
 */
template<class T>
constexpr T dot(const Vector3D<T> &left, const Vector3D<T> &right)
{
    return left.x * right.x +
           left.y * right.y +
           left.z * right.z;
}
>>>>>>> e2666403

/** Sums up the components of @p input
 *  
 *  @param input The Vector3D to operate on
 * 
 *  @return The sum of all the components
 * 
 *  @relates Vector3D
 */
template <class T>
constexpr T accumulate(const Vector3D<T> &input)
{
    return input.x + input.y + input.z;
}


/** @name Vector2D Type Aliases
 *  @{
 */
using Vector2Df = Vector2D<float>;
using Vector2Dd = Vector2D<double>;
using Vector2Dld = Vector2D<long double>;
///@}

/** @name Vector3D Type Aliases
 *  @{
 */
using Vector3Df = Vector3D<float>;
using Vector3Dd = Vector3D<double>;
using Vector3Dld = Vector3D<long double>;
///@}<|MERGE_RESOLUTION|>--- conflicted
+++ resolved
@@ -109,7 +109,6 @@
 }
 /// @}
 
-<<<<<<< HEAD
 /** Sums up the components of @p input
  *  
  *  @input The Vector2D to operate on
@@ -129,33 +128,6 @@
 constexpr T dot(const Vector2D<T> &left, const Vector2D<T> &right)
 {
     return (left.x * right.x) + (left.y * right.y);
-=======
-/** Calculates the dot-product of two Vector2D objects
- *  
- *  @return The dot-product of the two inputs
- *  
- *  @relates Vector2D
- */
-template<class T>
-constexpr T dot(const Vector2D<T> &left, const Vector2D<T> &right)
-{
-    return left.x * right.x +
-           left.y * right.y;
-}
-
-/** Sums up the components of @p input
- *  
- *  @param input The Vector2D to operate on
- * 
- *  @return The sum of all the components
- * 
- *  @relates Vector2D
- */
-template <class T>
-constexpr T accumulate(const Vector2D<T> &input)
-{
-    return input.x + input.y;
->>>>>>> e2666403
 }
 
 /** A simple 3D vector class
@@ -262,7 +234,6 @@
 }
 /// @}
 
-<<<<<<< HEAD
 /** Sums up the components of @p input
  *  
  *  @input The Vector3D to operate on
@@ -284,21 +255,6 @@
     (left.x * right.x) + (left.y + right.y) + (left.z * right.z);
 }
 
-=======
-/** Calculates the dot-product of two Vector3D objects
- *  
- *  @return The dot-product of the two inputs
- *  
- *  @relates Vector3D
- */
-template<class T>
-constexpr T dot(const Vector3D<T> &left, const Vector3D<T> &right)
-{
-    return left.x * right.x +
-           left.y * right.y +
-           left.z * right.z;
-}
->>>>>>> e2666403
 
 /** Sums up the components of @p input
  *  
